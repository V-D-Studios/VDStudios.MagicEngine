using System;
using System.Collections.Generic;
using System.Diagnostics;
using System.IO;
using System.Runtime.CompilerServices;
using System.Runtime.InteropServices;
using System.Threading;
using NativeLibrary = NativeLibraryLoader.NativeLibrary;
using Veldrid.MetalBindings;

namespace Veldrid.MTL
{
    internal unsafe class MTLGraphicsDevice : GraphicsDevice
    {
        private static readonly Lazy<bool> s_isSupported = new Lazy<bool>(GetIsSupported);
        private static readonly Dictionary<IntPtr, MTLGraphicsDevice> s_aotRegisteredBlocks
            = new Dictionary<IntPtr, MTLGraphicsDevice>();

<<<<<<< HEAD
        private readonly MTLDevice _device;
        private readonly string _deviceName;
=======
        private readonly MTLDevice _device;
        private readonly string _deviceName;
        private readonly GraphicsApiVersion _apiVersion;
>>>>>>> 72af08c5
        private readonly MTLCommandQueue _commandQueue;
        private readonly MTLSwapchain _mainSwapchain;
        private readonly bool[] _supportedSampleCounts;
        private BackendInfoMetal _metalInfo;

        private readonly object _submittedCommandsLock = new object();
        private readonly Dictionary<MTLCommandBuffer, MTLFence> _submittedCBs = new Dictionary<MTLCommandBuffer, MTLFence>();
        private MTLCommandBuffer _latestSubmittedCB;

        private readonly object _resetEventsLock = new object();
        private readonly List<ManualResetEvent[]> _resetEvents = new List<ManualResetEvent[]>();

        private const string UnalignedBufferCopyPipelineMacOSName = "MTL_UnalignedBufferCopy_macOS";
        private const string UnalignedBufferCopyPipelineiOSName = "MTL_UnalignedBufferCopy_iOS";
        private readonly object _unalignedBufferCopyPipelineLock = new object();
        private readonly NativeLibrary _libSystem;
        private readonly IntPtr _concreteGlobalBlock;
        private MTLShader _unalignedBufferCopyShader;
        private MTLComputePipelineState _unalignedBufferCopyPipeline;
        private MTLCommandBufferHandler _completionHandler;
        private readonly IntPtr _completionHandlerFuncPtr;
        private readonly IntPtr _completionBlockDescriptor;
        private readonly IntPtr _completionBlockLiteral;

        public MTLDevice Device => _device;
        public MTLCommandQueue CommandQueue => _commandQueue;
        public MTLFeatureSupport MetalFeatures { get; }
        public ResourceBindingModel ResourceBindingModel { get; }

        public MTLGraphicsDevice(
            GraphicsDeviceOptions options,
            SwapchainDescription? swapchainDesc)
        {
            _device = MTLDevice.MTLCreateSystemDefaultDevice();
            _deviceName = _device.name;
            MetalFeatures = new MTLFeatureSupport(_device);

            int major = (int)MetalFeatures.MaxFeatureSet / 10000;
            int minor = (int)MetalFeatures.MaxFeatureSet % 10000;
            _apiVersion = new GraphicsApiVersion(major, minor, 0, 0);

            Features = new GraphicsDeviceFeatures(
                computeShader: true,
                geometryShader: false,
                tessellationShaders: false,
                multipleViewports: MetalFeatures.IsSupported(MTLFeatureSet.macOS_GPUFamily1_v3),
                samplerLodBias: false,
                drawBaseVertex: MetalFeatures.IsDrawBaseVertexInstanceSupported(),
                drawBaseInstance: MetalFeatures.IsDrawBaseVertexInstanceSupported(),
                drawIndirect: true,
                drawIndirectBaseInstance: true,
                fillModeWireframe: true,
                samplerAnisotropy: true,
                depthClipDisable: true,
                texture1D: true, // TODO: Should be macOS 10.11+ and iOS 11.0+.
                independentBlend: true,
                structuredBuffer: true,
                subsetTextureView: true,
                commandListDebugMarkers: true,
                bufferRangeBinding: true,
                shaderFloat64: false);
            ResourceBindingModel = options.ResourceBindingModel;

            _libSystem = new NativeLibrary("libSystem.dylib");
            _concreteGlobalBlock = _libSystem.LoadFunction("_NSConcreteGlobalBlock");
            if (MetalFeatures.IsMacOS)
            {
                _completionHandler = OnCommandBufferCompleted;
            }
            else
            {
                _completionHandler = OnCommandBufferCompleted_Static;
            }
            _completionHandlerFuncPtr = Marshal.GetFunctionPointerForDelegate<MTLCommandBufferHandler>(_completionHandler);
            _completionBlockDescriptor = Marshal.AllocHGlobal(Unsafe.SizeOf<BlockDescriptor>());
            BlockDescriptor* descriptorPtr = (BlockDescriptor*)_completionBlockDescriptor;
            descriptorPtr->reserved = 0;
            descriptorPtr->Block_size = (ulong)Unsafe.SizeOf<BlockDescriptor>();

            _completionBlockLiteral = Marshal.AllocHGlobal(Unsafe.SizeOf<BlockLiteral>());
            BlockLiteral* blockPtr = (BlockLiteral*)_completionBlockLiteral;
            blockPtr->isa = _concreteGlobalBlock;
            blockPtr->flags = 1 << 28 | 1 << 29;
            blockPtr->invoke = _completionHandlerFuncPtr;
            blockPtr->descriptor = descriptorPtr;

            if (!MetalFeatures.IsMacOS)
            {
                lock (s_aotRegisteredBlocks)
                {
                    s_aotRegisteredBlocks.Add(_completionBlockLiteral, this);
                }
            }

            ResourceFactory = new MTLResourceFactory(this);
            _commandQueue = _device.newCommandQueue();

            TextureSampleCount[] allSampleCounts = (TextureSampleCount[])Enum.GetValues(typeof(TextureSampleCount));
            _supportedSampleCounts = new bool[allSampleCounts.Length];
            for (int i = 0; i < allSampleCounts.Length; i++)
            {
                TextureSampleCount count = allSampleCounts[i];
                uint uintValue = FormatHelpers.GetSampleCountUInt32(count);
                if (_device.supportsTextureSampleCount((UIntPtr)uintValue))
                {
                    _supportedSampleCounts[i] = true;
                }
            }

            if (swapchainDesc != null)
            {
                SwapchainDescription desc = swapchainDesc.Value;
                _mainSwapchain = new MTLSwapchain(this, ref desc);
            }

            _metalInfo = new BackendInfoMetal(this);

            PostDeviceCreated();
        }
<<<<<<< HEAD

        public override string DeviceName => _deviceName;

=======

        public override string DeviceName => _deviceName;

        public override string VendorName => "Apple";

        public override GraphicsApiVersion ApiVersion => _apiVersion;

>>>>>>> 72af08c5
        public override GraphicsBackend BackendType => GraphicsBackend.Metal;

        public override bool IsUvOriginTopLeft => true;

        public override bool IsDepthRangeZeroToOne => true;

        public override bool IsClipSpaceYInverted => false;

        public override ResourceFactory ResourceFactory { get; }

        public override Swapchain MainSwapchain => _mainSwapchain;

        public override GraphicsDeviceFeatures Features { get; }

        private void OnCommandBufferCompleted(IntPtr block, MTLCommandBuffer cb)
        {
            lock (_submittedCommandsLock)
            {
                if (_submittedCBs.TryGetValue(cb, out MTLFence fence))
                {
                    fence.Set();
                    _submittedCBs.Remove(cb);
                }

                if (_latestSubmittedCB.NativePtr == cb.NativePtr)
                {
                    _latestSubmittedCB = default(MTLCommandBuffer);
                }
            }

            ObjectiveCRuntime.release(cb.NativePtr);
        }

        // Xamarin AOT requires native callbacks be static.
        [MonoPInvokeCallback(typeof(MTLCommandBufferHandler))]
        private static void OnCommandBufferCompleted_Static(IntPtr block, MTLCommandBuffer cb)
        {
            lock (s_aotRegisteredBlocks)
            {
                if (s_aotRegisteredBlocks.TryGetValue(block, out MTLGraphicsDevice gd))
                {
                    gd.OnCommandBufferCompleted(block, cb);
                }
            }
        }

        private protected override void SubmitCommandsCore(CommandList commandList, Fence fence)
        {
            MTLCommandList mtlCL = Util.AssertSubtype<CommandList, MTLCommandList>(commandList);

            mtlCL.CommandBuffer.addCompletedHandler(_completionBlockLiteral);
            lock (_submittedCommandsLock)
            {
                if (fence != null)
                {
                    MTLFence mtlFence = Util.AssertSubtype<Fence, MTLFence>(fence);
                    _submittedCBs.Add(mtlCL.CommandBuffer, mtlFence);
                }

                _latestSubmittedCB = mtlCL.Commit();
            }
        }

        public override TextureSampleCount GetSampleCountLimit(PixelFormat format, bool depthFormat)
        {
            for (int i = _supportedSampleCounts.Length - 1; i >= 0; i--)
            {
                if (_supportedSampleCounts[i])
                {
                    return (TextureSampleCount)i;
                }
            }

            return TextureSampleCount.Count1;
        }

        private protected override bool GetPixelFormatSupportCore(
            PixelFormat format,
            TextureType type,
            TextureUsage usage,
            out PixelFormatProperties properties)
        {
            if (!MTLFormats.IsFormatSupported(format, usage, MetalFeatures))
            {
                properties = default(PixelFormatProperties);
                return false;
            }

            uint sampleCounts = 0;

            for (int i = 0; i < _supportedSampleCounts.Length; i++)
            {
                if (_supportedSampleCounts[i])
                {
                    sampleCounts |= (uint)(1 << i);
                }
            }

            MTLFeatureSet maxFeatureSet = MetalFeatures.MaxFeatureSet;
            uint maxArrayLayer = MTLFormats.GetMaxTextureVolume(maxFeatureSet);
            uint maxWidth;
            uint maxHeight;
            uint maxDepth;
            if (type == TextureType.Texture1D)
            {
                maxWidth = MTLFormats.GetMaxTexture1DWidth(maxFeatureSet);
                maxHeight = 1;
                maxDepth = 1;
            }
            else if (type == TextureType.Texture2D)
            {
                uint maxDimensions;
                if ((usage & TextureUsage.Cubemap) != 0)
                {
                    maxDimensions = MTLFormats.GetMaxTextureCubeDimensions(maxFeatureSet);
                }
                else
                {
                    maxDimensions = MTLFormats.GetMaxTexture2DDimensions(maxFeatureSet);
                }

                maxWidth = maxDimensions;
                maxHeight = maxDimensions;
                maxDepth = 1;
            }
            else if (type == TextureType.Texture3D)
            {
                maxWidth = maxArrayLayer;
                maxHeight = maxArrayLayer;
                maxDepth = maxArrayLayer;
                maxArrayLayer = 1;
            }
            else
            {
                throw Illegal.Value<TextureType>();
            }

            properties = new PixelFormatProperties(
                maxWidth,
                maxHeight,
                maxDepth,
                uint.MaxValue,
                maxArrayLayer,
                sampleCounts);
            return true;
        }

        private protected override void SwapBuffersCore(Swapchain swapchain)
        {
            MTLSwapchain mtlSC = Util.AssertSubtype<Swapchain, MTLSwapchain>(swapchain);
            IntPtr currentDrawablePtr = mtlSC.CurrentDrawable.NativePtr;
            if (currentDrawablePtr != IntPtr.Zero)
            {
                using (NSAutoreleasePool.Begin())
                {
                    MTLCommandBuffer submitCB = _commandQueue.commandBuffer();
                    submitCB.presentDrawable(currentDrawablePtr);
                    submitCB.commit();
                }
            }

            mtlSC.GetNextDrawable();
        }

        private protected override void UpdateBufferCore(DeviceBuffer buffer, uint bufferOffsetInBytes, IntPtr source, uint sizeInBytes)
        {
            var mtlBuffer = Util.AssertSubtype<DeviceBuffer, MTLBuffer>(buffer);
            void* destPtr = mtlBuffer.DeviceBuffer.contents();
            byte* destOffsetPtr = (byte*)destPtr + bufferOffsetInBytes;
            Unsafe.CopyBlock(destOffsetPtr, source.ToPointer(), sizeInBytes);
        }

        private protected override void UpdateTextureCore(
            Texture texture,
            IntPtr source,
            uint sizeInBytes,
            uint x,
            uint y,
            uint z,
            uint width,
            uint height,
            uint depth,
            uint mipLevel,
            uint arrayLayer)
        {
            MTLTexture mtlTex = Util.AssertSubtype<Texture, MTLTexture>(texture);
            if (mtlTex.StagingBuffer.IsNull)
            {
                Texture stagingTex = ResourceFactory.CreateTexture(new TextureDescription(
                    width, height, depth, 1, 1, texture.Format, TextureUsage.Staging, texture.Type));
                UpdateTexture(stagingTex, source, sizeInBytes, 0, 0, 0, width, height, depth, 0, 0);
                CommandList cl = ResourceFactory.CreateCommandList();
                cl.Begin();
                cl.CopyTexture(
                    stagingTex, 0, 0, 0, 0, 0,
                    texture, x, y, z, mipLevel, arrayLayer,
                    width, height, depth, 1);
                cl.End();
                SubmitCommands(cl);

                cl.Dispose();
                stagingTex.Dispose();
            }
            else
            {
                mtlTex.GetSubresourceLayout(mipLevel, arrayLayer, out uint dstRowPitch, out uint dstDepthPitch);
                ulong dstOffset = Util.ComputeSubresourceOffset(mtlTex, mipLevel, arrayLayer);
                uint srcRowPitch = FormatHelpers.GetRowPitch(width, texture.Format);
                uint srcDepthPitch = FormatHelpers.GetDepthPitch(srcRowPitch, height, texture.Format);
                Util.CopyTextureRegion(
                    source.ToPointer(),
                    0, 0, 0,
                    srcRowPitch, srcDepthPitch,
                    (byte*)mtlTex.StagingBuffer.contents() + dstOffset,
                    x, y, z,
                    dstRowPitch, dstDepthPitch,
                    width, height, depth,
                    texture.Format);
            }
        }

        private protected override void WaitForIdleCore()
        {
            MTLCommandBuffer lastCB = default(MTLCommandBuffer);
            lock (_submittedCommandsLock)
            {
                lastCB = _latestSubmittedCB;
                ObjectiveCRuntime.retain(lastCB.NativePtr);
            }

            if (lastCB.NativePtr != IntPtr.Zero && lastCB.status != MTLCommandBufferStatus.Completed)
            {
                lastCB.waitUntilCompleted();
            }

            ObjectiveCRuntime.release(lastCB.NativePtr);
        }

        protected override MappedResource MapCore(MappableResource resource, MapMode mode, uint subresource)
        {
            if (resource is MTLBuffer buffer)
            {
                return MapBuffer(buffer, mode);
            }
            else
            {
                MTLTexture texture = Util.AssertSubtype<MappableResource, MTLTexture>(resource);
                return MapTexture(texture, mode, subresource);
            }
        }

        private MappedResource MapBuffer(MTLBuffer buffer, MapMode mode)
        {
            void* data = buffer.DeviceBuffer.contents();
            return new MappedResource(
                buffer,
                mode,
                (IntPtr)data,
                buffer.SizeInBytes,
                0,
                buffer.SizeInBytes,
                buffer.SizeInBytes);
        }

        private MappedResource MapTexture(MTLTexture texture, MapMode mode, uint subresource)
        {
            Debug.Assert(!texture.StagingBuffer.IsNull);
            void* data = texture.StagingBuffer.contents();
            Util.GetMipLevelAndArrayLayer(texture, subresource, out uint mipLevel, out uint arrayLayer);
            Util.GetMipDimensions(texture, mipLevel, out uint width, out uint height, out uint depth);
            uint subresourceSize = texture.GetSubresourceSize(mipLevel, arrayLayer);
            texture.GetSubresourceLayout(mipLevel, arrayLayer, out uint rowPitch, out uint depthPitch);
            ulong offset = Util.ComputeSubresourceOffset(texture, mipLevel, arrayLayer);
            byte* offsetPtr = (byte*)data + offset;
            return new MappedResource(texture, mode, (IntPtr)offsetPtr, subresourceSize, subresource, rowPitch, depthPitch);
        }

        protected override void PlatformDispose()
        {
            WaitForIdle();
            if (!_unalignedBufferCopyPipeline.IsNull)
            {
                _unalignedBufferCopyShader.Dispose();
                ObjectiveCRuntime.release(_unalignedBufferCopyPipeline.NativePtr);
            }
            _mainSwapchain?.Dispose();
            ObjectiveCRuntime.release(_commandQueue.NativePtr);
            ObjectiveCRuntime.release(_device.NativePtr);

            lock (s_aotRegisteredBlocks)
            {
                s_aotRegisteredBlocks.Remove(_completionBlockLiteral);
            }

            _libSystem.Dispose();
            Marshal.FreeHGlobal(_completionBlockDescriptor);
            Marshal.FreeHGlobal(_completionBlockLiteral);
        }

        public override bool GetMetalInfo(out BackendInfoMetal info)
        {
            info = _metalInfo;
            return true;
        }

        protected override void UnmapCore(MappableResource resource, uint subresource)
        {
        }

        public override bool WaitForFence(Fence fence, ulong nanosecondTimeout)
        {
            return Util.AssertSubtype<Fence, MTLFence>(fence).Wait(nanosecondTimeout);
        }

        public override bool WaitForFences(Fence[] fences, bool waitAll, ulong nanosecondTimeout)
        {
            int msTimeout;
            if (nanosecondTimeout == ulong.MaxValue)
            {
                msTimeout = -1;
            }
            else
            {
                msTimeout = (int)Math.Min(nanosecondTimeout / 1_000_000, int.MaxValue);
            }

            ManualResetEvent[] events = GetResetEventArray(fences.Length);
            for (int i = 0; i < fences.Length; i++)
            {
                events[i] = Util.AssertSubtype<Fence, MTLFence>(fences[i]).ResetEvent;
            }
            bool result;
            if (waitAll)
            {
                result = WaitHandle.WaitAll(events, msTimeout);
            }
            else
            {
                int index = WaitHandle.WaitAny(events, msTimeout);
                result = index != WaitHandle.WaitTimeout;
            }

            ReturnResetEventArray(events);

            return result;
        }

        private ManualResetEvent[] GetResetEventArray(int length)
        {
            lock (_resetEventsLock)
            {
                for (int i = _resetEvents.Count - 1; i > 0; i--)
                {
                    ManualResetEvent[] array = _resetEvents[i];
                    if (array.Length == length)
                    {
                        _resetEvents.RemoveAt(i);
                        return array;
                    }
                }
            }

            ManualResetEvent[] newArray = new ManualResetEvent[length];
            return newArray;
        }

        private void ReturnResetEventArray(ManualResetEvent[] array)
        {
            lock (_resetEventsLock)
            {
                _resetEvents.Add(array);
            }
        }

        public override void ResetFence(Fence fence)
        {
            Util.AssertSubtype<Fence, MTLFence>(fence).Reset();
        }

        internal static bool IsSupported() => s_isSupported.Value;

        private static bool GetIsSupported()
        {
            bool result = false;
            try
            {
                if (RuntimeInformation.IsOSPlatform(OSPlatform.OSX))
                {
                    if (RuntimeInformation.OSDescription.Contains("Darwin"))
                    {
                        NSArray allDevices = MTLDevice.MTLCopyAllDevices();
                        result |= (ulong)allDevices.count > 0;
                        ObjectiveCRuntime.release(allDevices.NativePtr);
                    }
                    else
                    {
                        MTLDevice defaultDevice = MTLDevice.MTLCreateSystemDefaultDevice();
                        if (defaultDevice.NativePtr != IntPtr.Zero)
                        {
                            result = true;
                            ObjectiveCRuntime.release(defaultDevice.NativePtr);
                        }
                    }
                }
            }
            catch
            {
                result = false;
            }

            return result;
        }

        internal MTLComputePipelineState GetUnalignedBufferCopyPipeline()
        {
            lock (_unalignedBufferCopyPipelineLock)
            {
                if (_unalignedBufferCopyPipeline.IsNull)
                {
                    MTLComputePipelineDescriptor descriptor = MTLUtil.AllocInit<MTLComputePipelineDescriptor>(
                       nameof(MTLComputePipelineDescriptor));
                    MTLPipelineBufferDescriptor buffer0 = descriptor.buffers[0];
                    buffer0.mutability = MTLMutability.Mutable;
                    MTLPipelineBufferDescriptor buffer1 = descriptor.buffers[1];
                    buffer0.mutability = MTLMutability.Mutable;

                    Debug.Assert(_unalignedBufferCopyShader == null);
                    string name = MetalFeatures.IsMacOS ? UnalignedBufferCopyPipelineMacOSName : UnalignedBufferCopyPipelineiOSName;
                    using (Stream resourceStream = typeof(MTLGraphicsDevice).Assembly.GetManifestResourceStream(name))
                    {
                        byte[] data = new byte[resourceStream.Length];
                        using (MemoryStream ms = new MemoryStream(data))
                        {
                            resourceStream.CopyTo(ms);
                            ShaderDescription shaderDesc = new ShaderDescription(ShaderStages.Compute, data, "copy_bytes");
                            _unalignedBufferCopyShader = new MTLShader(ref shaderDesc, this);
                        }
                    }

                    descriptor.computeFunction = _unalignedBufferCopyShader.Function;
                    _unalignedBufferCopyPipeline = _device.newComputePipelineStateWithDescriptor(descriptor);
                    ObjectiveCRuntime.release(descriptor.NativePtr);
                }

                return _unalignedBufferCopyPipeline;
            }
        }

        internal override uint GetUniformBufferMinOffsetAlignmentCore() => MetalFeatures.IsMacOS ? 16u : 256u;
        internal override uint GetStructuredBufferMinOffsetAlignmentCore() => 16u;
    }

    internal sealed class MonoPInvokeCallbackAttribute : Attribute
    {
        public MonoPInvokeCallbackAttribute(Type t) { }
    }
}<|MERGE_RESOLUTION|>--- conflicted
+++ resolved
@@ -16,14 +16,9 @@
         private static readonly Dictionary<IntPtr, MTLGraphicsDevice> s_aotRegisteredBlocks
             = new Dictionary<IntPtr, MTLGraphicsDevice>();
 
-<<<<<<< HEAD
-        private readonly MTLDevice _device;
-        private readonly string _deviceName;
-=======
         private readonly MTLDevice _device;
         private readonly string _deviceName;
         private readonly GraphicsApiVersion _apiVersion;
->>>>>>> 72af08c5
         private readonly MTLCommandQueue _commandQueue;
         private readonly MTLSwapchain _mainSwapchain;
         private readonly bool[] _supportedSampleCounts;
@@ -143,19 +138,13 @@
 
             PostDeviceCreated();
         }
-<<<<<<< HEAD
 
         public override string DeviceName => _deviceName;
 
-=======
-
-        public override string DeviceName => _deviceName;
-
         public override string VendorName => "Apple";
 
         public override GraphicsApiVersion ApiVersion => _apiVersion;
 
->>>>>>> 72af08c5
         public override GraphicsBackend BackendType => GraphicsBackend.Metal;
 
         public override bool IsUvOriginTopLeft => true;
